package org.apache.solr.cloud;

/*
 * Licensed to the Apache Software Foundation (ASF) under one or more
 * contributor license agreements.  See the NOTICE file distributed with
 * this work for additional information regarding copyright ownership.
 * The ASF licenses this file to You under the Apache License, Version 2.0
 * (the "License"); you may not use this file except in compliance with
 * the License.  You may obtain a copy of the License at
 *
 *     http://www.apache.org/licenses/LICENSE-2.0
 *
 * Unless required by applicable law or agreed to in writing, software
 * distributed under the License is distributed on an "AS IS" BASIS,
 * WITHOUT WARRANTIES OR CONDITIONS OF ANY KIND, either express or implied.
 * See the License for the specific language governing permissions and
 * limitations under the License.
 */

import static org.apache.solr.cloud.OverseerCollectionProcessor.CREATE_NODE_SET;
import static org.apache.solr.cloud.OverseerCollectionProcessor.MAX_SHARDS_PER_NODE;
import static org.apache.solr.cloud.OverseerCollectionProcessor.NUM_SLICES;
import static org.apache.solr.cloud.OverseerCollectionProcessor.REPLICATION_FACTOR;
import static org.apache.solr.cloud.OverseerCollectionProcessor.SHARDS_PROP;

import java.io.File;
import java.io.IOException;
import java.net.MalformedURLException;
import java.net.URI;
import java.util.ArrayList;
import java.util.Collections;
import java.util.HashMap;
import java.util.HashSet;
import java.util.List;
import java.util.Map;
import java.util.Map.Entry;
import java.util.Random;
import java.util.Set;
import java.util.concurrent.atomic.AtomicInteger;

import org.apache.commons.io.FilenameUtils;
import org.apache.http.params.CoreConnectionPNames;
import org.apache.lucene.util.LuceneTestCase.Slow;
import org.apache.solr.client.solrj.SolrQuery;
import org.apache.solr.client.solrj.SolrRequest;
import org.apache.solr.client.solrj.SolrServer;
import org.apache.solr.client.solrj.SolrServerException;
import org.apache.solr.client.solrj.embedded.JettySolrRunner;
import org.apache.solr.client.solrj.impl.CloudSolrServer;
import org.apache.solr.client.solrj.impl.HttpSolrServer;
import org.apache.solr.client.solrj.request.QueryRequest;
import org.apache.solr.client.solrj.request.UpdateRequest;
import org.apache.solr.client.solrj.response.CollectionAdminResponse;
import org.apache.solr.client.solrj.response.QueryResponse;
import org.apache.solr.common.SolrDocument;
import org.apache.solr.common.SolrDocumentList;
import org.apache.solr.common.SolrException;
import org.apache.solr.common.SolrInputDocument;
import org.apache.solr.common.cloud.ClusterState;
import org.apache.solr.common.cloud.DocCollection;
import org.apache.solr.common.cloud.Replica;
import org.apache.solr.common.cloud.Slice;
import org.apache.solr.common.cloud.ZkCoreNodeProps;
import org.apache.solr.common.cloud.ZkNodeProps;
import org.apache.solr.common.cloud.ZkStateReader;
import org.apache.solr.common.params.CollectionParams.CollectionAction;
import org.apache.solr.common.params.ModifiableSolrParams;
import org.apache.solr.common.params.SolrParams;
import org.apache.solr.common.util.StrUtils;
import org.apache.solr.core.CoreContainer;
import org.apache.solr.core.SolrCore;
import org.apache.solr.core.SolrResourceLoader;
import org.apache.solr.servlet.SolrDispatchFilter;
import org.apache.solr.update.DirectUpdateHandler2;
import org.apache.zookeeper.CreateMode;
import org.junit.After;
import org.junit.AfterClass;
import org.junit.Before;
import org.junit.BeforeClass;
import org.slf4j.Logger;
import org.slf4j.LoggerFactory;

/**
 * TODO: we should still test this works as a custom update chain as well as
 * what we test now - the default update chain
 */
@Slow
public abstract class AbstractFullDistribZkTestBase extends AbstractDistribZkTestBase {
  static Logger log = LoggerFactory.getLogger(AbstractFullDistribZkTestBase.class);
  
  @BeforeClass
  public static void beforeFullSolrCloudTest() {
    // shorten the log output more for this test type
    if (formatter != null) formatter.setShorterFormat();
  }
  
  public static final String SHARD1 = "shard1";
  public static final String SHARD2 = "shard2";
  
  protected boolean printLayoutOnTearDown = false;
  
  String t1 = "a_t";
  String i1 = "a_si";
  String nint = "n_i";
  String tint = "n_ti";
  String nfloat = "n_f";
  String tfloat = "n_tf";
  String ndouble = "n_d";
  String tdouble = "n_td";
  String nlong = "n_l";
  String tlong = "other_tl1";
  String ndate = "n_dt";
  String tdate = "n_tdt";
  
  String oddField = "oddField_s";
  String missingField = "ignore_exception__missing_but_valid_field_t";
  String invalidField = "ignore_exception__invalid_field_not_in_schema";
  protected int sliceCount;

  protected CloudSolrServer controlClientCloud;  // cloud version of the control client
  protected volatile CloudSolrServer cloudClient;
  
  protected List<CloudJettyRunner> cloudJettys = new ArrayList<>();
  protected Map<String,List<CloudJettyRunner>> shardToJetty = new HashMap<>();
  private AtomicInteger jettyIntCntr = new AtomicInteger(0);
  protected ChaosMonkey chaosMonkey;
  
  protected Map<String,CloudJettyRunner> shardToLeaderJetty = new HashMap<>();
  private boolean cloudInit;
  protected boolean checkCreatedVsState;
  protected boolean useJettyDataDir = true;
  
  public static class CloudJettyRunner {
    public JettySolrRunner jetty;
    public String nodeName;
    public String coreNodeName;
    public String url;
    public CloudSolrServerClient client;
    public ZkNodeProps info;
    @Override
    public int hashCode() {
      final int prime = 31;
      int result = 1;
      result = prime * result + ((url == null) ? 0 : url.hashCode());
      return result;
    }
    @Override
    public boolean equals(Object obj) {
      if (this == obj) return true;
      if (obj == null) return false;
      if (getClass() != obj.getClass()) return false;
      CloudJettyRunner other = (CloudJettyRunner) obj;
      if (url == null) {
        if (other.url != null) return false;
      } else if (!url.equals(other.url)) return false;
      return true;
    }
    @Override
    public String toString() {
      return "CloudJettyRunner [url=" + url + "]";
    }
  }
  
  static class CloudSolrServerClient {
    SolrServer solrClient;
    String shardName;
    int port;
    public ZkNodeProps info;
    
    public CloudSolrServerClient() {}
    
    public CloudSolrServerClient(SolrServer client) {
      this.solrClient = client;
    }
    
    @Override
    public int hashCode() {
      final int prime = 31;
      int result = 1;
      result = prime * result + ((solrClient == null) ? 0 : solrClient.hashCode());
      return result;
    }
    
    @Override
    public boolean equals(Object obj) {
      if (this == obj) return true;
      if (obj == null) return false;
      if (getClass() != obj.getClass()) return false;
      CloudSolrServerClient other = (CloudSolrServerClient) obj;
      if (solrClient == null) {
        if (other.solrClient != null) return false;
      } else if (!solrClient.equals(other.solrClient)) return false;
      return true;
    }
    
  }
  
  @Before
  @Override
  public void setUp() throws Exception {
    super.setUp();
    // ignoreException(".*");
    if (sliceCount > 0) {
      System.setProperty("numShards", Integer.toString(sliceCount));
    } else {
      System.clearProperty("numShards");
    }
    
    if (isSSLMode()) {
      System.clearProperty("urlScheme");
      ZkStateReader zkStateReader = new ZkStateReader(zkServer.getZkAddress(),
          AbstractZkTestCase.TIMEOUT, AbstractZkTestCase.TIMEOUT);
      try {
        zkStateReader.getZkClient().create(ZkStateReader.CLUSTER_PROPS,
          ZkStateReader.toJSON(Collections.singletonMap("urlScheme","https")), 
          CreateMode.PERSISTENT, true);
      } finally {
        zkStateReader.close();
      }
    }
  }
  
  @BeforeClass
  public static void beforeClass() {
    System.setProperty("solrcloud.update.delay", "0");
  }
  
  @AfterClass
  public static void afterClass() throws Exception {
    System.clearProperty("solrcloud.update.delay");
    System.clearProperty("genericCoreNodeNames");
  }
  
  public AbstractFullDistribZkTestBase() {
    fixShardCount = true;
    
    shardCount = 4;
    sliceCount = 2;
    // TODO: for now, turn off stress because it uses regular clients, and we
    // need the cloud client because we kill servers
    stress = 0;
    
    useExplicitNodeNames = random().nextBoolean();
  }
  
  protected String getDataDir(String dataDir) throws IOException {
    return dataDir;
  }
  
  protected void initCloud() throws Exception {
    assert(cloudInit == false);
    cloudInit = true;
    try {
      cloudClient = createCloudClient(DEFAULT_COLLECTION);
      
      cloudClient.connect();
    } catch (MalformedURLException e) {
      throw new RuntimeException(e);
    }
    
    ZkStateReader zkStateReader = cloudClient.getZkStateReader();
    
    chaosMonkey = new ChaosMonkey(zkServer, zkStateReader, DEFAULT_COLLECTION,
        shardToJetty, shardToLeaderJetty);
  }
  
  protected CloudSolrServer createCloudClient(String defaultCollection)
      throws MalformedURLException {
    CloudSolrServer server = new CloudSolrServer(zkServer.getZkAddress(), random().nextBoolean());
    server.setParallelUpdates(random().nextBoolean());
    if (defaultCollection != null) server.setDefaultCollection(defaultCollection);
    server.getLbServer().getHttpClient().getParams()
        .setParameter(CoreConnectionPNames.CONNECTION_TIMEOUT, 30000);
    return server;
  }
  
  @Override
  protected void createServers(int numServers) throws Exception {
    
    System.setProperty("collection", "control_collection");
    String numShards = System.getProperty(ZkStateReader.NUM_SHARDS_PROP);

    // we want hashes by default for the control, so set to 1 shard as opposed to leaving unset
    // System.clearProperty(ZkStateReader.NUM_SHARDS_PROP);
    System.setProperty(ZkStateReader.NUM_SHARDS_PROP, "1");

<<<<<<< HEAD
    File controlJettyDir = createTempDir();
=======
    File controlJettyDir = new File(dataDir,
            getClass().getName() + "-controljetty-" + System.currentTimeMillis());
>>>>>>> f99edee7
    setupJettySolrHome(controlJettyDir);

    controlJetty = createJetty(controlJettyDir, testDir + "/control/data");  // don't pass shard name... let it default to "shard1"
    System.clearProperty("collection");
    if(numShards != null) {
      System.setProperty(ZkStateReader.NUM_SHARDS_PROP, numShards);
    } else {
      System.clearProperty(ZkStateReader.NUM_SHARDS_PROP);
    }
    controlClient = createNewSolrServer(controlJetty.getLocalPort());

    if (sliceCount <= 0) {
      // for now, just create the cloud client for the control if we don't create the normal cloud client.
      // this can change if more tests need it.
      controlClientCloud = createCloudClient("control_collection");
      controlClientCloud.connect();
      waitForCollection(controlClientCloud.getZkStateReader(), "control_collection", 0);
      // NOTE: we are skipping creation of the chaos monkey by returning here
      cloudClient = controlClientCloud;  // temporary - some code needs/uses cloudClient
      return;
    }


    initCloud();
    
    createJettys(numServers, checkCreatedVsState).size();
    
    int cnt = getTotalReplicas(DEFAULT_COLLECTION);
    if (cnt > 0) {
      waitForCollection(cloudClient.getZkStateReader(), DEFAULT_COLLECTION, sliceCount);
    }

  }

  protected void waitForCollection(ZkStateReader reader, String collection, int slices) throws Exception {
    // wait until shards have started registering...
    int cnt = 30;
    while (!reader.getClusterState().getCollections().contains(collection)) {
      if (cnt == 0) {
        throw new RuntimeException("timeout waiting for collection in cluster state: collection=" + collection);
      }
      cnt--;
      Thread.sleep(500);
    }
    cnt = 30;
    while (reader.getClusterState().getSlices(collection).size() < slices) {
      if (cnt == 0) {
        throw new RuntimeException("timeout waiting for collection shards to come up: collection="+collection
            + ", slices.expected="+slices+ " slices.actual= " + reader.getClusterState().getSlices(collection).size()
            + " slices : "+ reader.getClusterState().getSlices(collection) );
      }
      cnt--;
      Thread.sleep(500);
    }
  }
  
  protected List<JettySolrRunner> createJettys(int numJettys) throws Exception {
    return createJettys(numJettys, false);
  }
  

  /**
   * @param checkCreatedVsState
   *          if true, make sure the number created (numJettys) matches the
   *          number in the cluster state - if you add more jetties this may not
   *          be the case
   */
  protected List<JettySolrRunner> createJettys(int numJettys, boolean checkCreatedVsState) throws Exception {
    List<JettySolrRunner> jettys = new ArrayList<>();
    List<SolrServer> clients = new ArrayList<>();
    StringBuilder sb = new StringBuilder();
    for (int i = 1; i <= numJettys; i++) {
      if (sb.length() > 0) sb.append(',');
      int cnt = this.jettyIntCntr.incrementAndGet();
<<<<<<< HEAD

      File jettyDir = createTempDir();

=======
      File jettyDir = new File(dataDir,
          getClass().getName() + "-jetty" + cnt + "-" + System.currentTimeMillis());
>>>>>>> f99edee7
      jettyDir.mkdirs();
      setupJettySolrHome(jettyDir);
      log.info("create jetty " + i); 
      JettySolrRunner j = createJetty(jettyDir, useJettyDataDir ? getDataDir(testDir + "/jetty"
          + cnt) : null, null, "solrconfig.xml", null);
      jettys.add(j);
      SolrServer client = createNewSolrServer(j.getLocalPort());
      clients.add(client);
    }
  
    this.jettys.addAll(jettys);
    this.clients.addAll(clients);
    
    int numShards = getTotalReplicas(DEFAULT_COLLECTION);
    if (checkCreatedVsState) {
      // now wait until we see that the number of shards in the cluster state
      // matches what we expect
      int retries = 0;
      while (numShards != shardCount) {
        numShards = getTotalReplicas(DEFAULT_COLLECTION);
        if (numShards == shardCount) break;
        if (retries++ == 60) {
          printLayoutOnTearDown = true;
          fail("Shards in the state does not match what we set:" + numShards
              + " vs " + shardCount);
        }
        Thread.sleep(500);
      }

      ZkStateReader zkStateReader = cloudClient.getZkStateReader();
      // also make sure we have a leader for each shard
      for (int i = 1; i <= sliceCount; i++) {
        zkStateReader.getLeaderRetry(DEFAULT_COLLECTION, "shard" + i, 10000);
      }
    }

    if (numShards > 0) {
      updateMappingsFromZk(this.jettys, this.clients);
    }
    
    // build the shard string
    for (int i = 1; i <= numJettys / 2; i++) {
      JettySolrRunner j = this.jettys.get(i);
      JettySolrRunner j2 = this.jettys.get(i + (numJettys / 2 - 1));
      if (sb.length() > 0) sb.append(',');
      sb.append(buildUrl(j.getLocalPort()));
      sb.append("|").append(buildUrl(j2.getLocalPort()));
    }
    shards = sb.toString();
    
    return jettys;
  }


  protected SolrServer startCloudJetty(String collection, String shard) throws Exception {
    // TODO: use the collection string!!!!
    collection = DEFAULT_COLLECTION;

    int totalReplicas = getTotalReplicas(collection);


    int cnt = this.jettyIntCntr.incrementAndGet();
<<<<<<< HEAD

      File jettyDir = createTempDir("jetty");
=======
      File jettyDir = new File(dataDir,
          getClass().getName() + "-jetty" + cnt + "-" + System.currentTimeMillis());
>>>>>>> f99edee7
      jettyDir.mkdirs();
      org.apache.commons.io.FileUtils.copyDirectory(new File(getSolrHome()), jettyDir);
      JettySolrRunner j = createJetty(jettyDir, testDir + "/jetty" + cnt, shard, "solrconfig.xml", null);
      jettys.add(j);
      SolrServer client = createNewSolrServer(j.getLocalPort());
      clients.add(client);

    int retries = 60;
    while (--retries >= 0) {
      // total replicas changed.. assume it was us
      if (getTotalReplicas(collection) != totalReplicas) {
       break;
      }
      Thread.sleep(500);
    }

    if (retries <= 0) {
      fail("Timeout waiting for " + j + " to appear in clusterstate");
      printLayout();
    }

    updateMappingsFromZk(this.jettys, this.clients);
    return client;
  }


  /* Total number of replicas (number of cores serving an index to the collection) shown by the cluster state */
  protected int getTotalReplicas(String collection) {
    ZkStateReader zkStateReader = cloudClient.getZkStateReader();
    DocCollection coll = zkStateReader.getClusterState().getCollectionOrNull(collection);
    if (coll == null) return 0;  // support for when collection hasn't been created yet
    int cnt = 0;
    for (Slice slices : coll.getSlices()) {
      cnt += slices.getReplicas().size();
    }
    return cnt;
  }
  
  public JettySolrRunner createJetty(String dataDir, String ulogDir, String shardList,
      String solrConfigOverride) throws Exception {
    
    JettySolrRunner jetty = new JettySolrRunner(getSolrHome(), context, 0,
        solrConfigOverride, null, false, getExtraServlets(), sslConfig, getExtraRequestFilters());
    jetty.setShards(shardList);
    jetty.setDataDir(getDataDir(dataDir));
    jetty.start();
    
    return jetty;
  }
  
  public JettySolrRunner createJetty(File solrHome, String dataDir, String shardList, String solrConfigOverride, String schemaOverride) throws Exception {
    // randomly test a relative solr.home path
    if (random().nextBoolean()) {
      solrHome = getRelativeSolrHomePath(solrHome);
    }
    
    JettySolrRunner jetty = new JettySolrRunner(solrHome.getPath(), context, 0, solrConfigOverride, schemaOverride, false, getExtraServlets(), sslConfig, getExtraRequestFilters());
    jetty.setShards(shardList);
    jetty.setDataDir(getDataDir(dataDir));
    jetty.start();
    
    return jetty;
  }

  private File getRelativeSolrHomePath(File solrHome) {
    String path = SolrResourceLoader.normalizeDir(new File(".").getAbsolutePath());
    String base = new File(solrHome.getPath()).getAbsolutePath();
    
    if (base.startsWith(".")) {
      base = base.replaceFirst("\\.", new File(".").getName());
    }

    if (path.endsWith(File.separator + ".")) {
      path = path.substring(0, path.length() - 2);
    }
    
    int splits = path.split("\\" + File.separator).length;
    
    StringBuilder p = new StringBuilder();
    for (int i = 0; i < splits - 2; i++) {
      p.append("..").append(File.separator);
    }   
    
    String prefix = FilenameUtils.getPrefix(path);
    if (base.startsWith(prefix)) {
      base = base.substring(prefix.length());
    }

    solrHome = new File(p.toString() + base);
    return solrHome;
  }
  
  protected void updateMappingsFromZk(List<JettySolrRunner> jettys, List<SolrServer> clients) throws Exception {
    updateMappingsFromZk(jettys, clients, false);
  }
  
  protected void updateMappingsFromZk(List<JettySolrRunner> jettys, List<SolrServer> clients, boolean allowOverSharding) throws Exception {
    ZkStateReader zkStateReader = cloudClient.getZkStateReader();
    zkStateReader.updateClusterState(true);
    cloudJettys.clear();
    shardToJetty.clear();
    
    ClusterState clusterState = zkStateReader.getClusterState();
    DocCollection coll = clusterState.getCollection(DEFAULT_COLLECTION);

    List<CloudSolrServerClient> theClients = new ArrayList<>();
    for (SolrServer client : clients) {
      // find info for this client in zk 
      nextClient:
      // we find out state by simply matching ports...
      for (Slice slice : coll.getSlices()) {
        for (Replica replica : slice.getReplicas()) {
          int port = new URI(((HttpSolrServer) client).getBaseURL())
              .getPort();
          
          if (replica.getStr(ZkStateReader.BASE_URL_PROP).contains(":" + port)) {
            CloudSolrServerClient csc = new CloudSolrServerClient();
            csc.solrClient = client;
            csc.port = port;
            csc.shardName = replica.getStr(ZkStateReader.NODE_NAME_PROP);
            csc.info = replica;
            
            theClients .add(csc);
            
            break nextClient;
          }
        }
      }
    }
 
    for (JettySolrRunner jetty : jettys) {
      int port = jetty.getLocalPort();
      if (port == -1) {
        throw new RuntimeException("Cannot find the port for jetty");
      }
      
      nextJetty:
      for (Slice slice : coll.getSlices()) {
        Set<Entry<String,Replica>> entries = slice.getReplicasMap().entrySet();
        for (Entry<String,Replica> entry : entries) {
          Replica replica = entry.getValue();
          if (replica.getStr(ZkStateReader.BASE_URL_PROP).contains(":" + port)) {
            List<CloudJettyRunner> list = shardToJetty.get(slice.getName());
            if (list == null) {
              list = new ArrayList<>();
              shardToJetty.put(slice.getName(), list);
            }
            boolean isLeader = slice.getLeader() == replica;
            CloudJettyRunner cjr = new CloudJettyRunner();
            cjr.jetty = jetty;
            cjr.info = replica;
            cjr.nodeName = replica.getStr(ZkStateReader.NODE_NAME_PROP);
            cjr.coreNodeName = entry.getKey();
            cjr.url = replica.getStr(ZkStateReader.BASE_URL_PROP) + "/" + replica.getStr(ZkStateReader.CORE_NAME_PROP);
            cjr.client = findClientByPort(port, theClients);
            list.add(cjr);
            if (isLeader) {
              shardToLeaderJetty.put(slice.getName(), cjr);
            }
            cloudJettys.add(cjr);
            break nextJetty;
          }
        }
      }
    }
    
    // # of jetties may not match replicas in shard here, because we don't map
    // jetties that are not running - every shard should have at least one
    // running jetty though
    for (Slice slice : coll.getSlices()) {
      // check that things look right
      List<CloudJettyRunner> jetties = shardToJetty.get(slice.getName());
      if (!allowOverSharding) {
        assertNotNull("Test setup problem: We found no jetties for shard: "
            + slice.getName() + " just:" + shardToJetty.keySet(), jetties);
        
        assertEquals("slice:" + slice.getName(), slice.getReplicas().size(),
            jetties.size());
      }
    }
  }
  
  private CloudSolrServerClient findClientByPort(int port, List<CloudSolrServerClient> theClients) {
    for (CloudSolrServerClient client : theClients) {
      if (client.port == port) {
        return client;
      }
    }
    throw new IllegalArgumentException("Client with the given port does not exist:" + port);
  }

  @Override
  protected void setDistributedParams(ModifiableSolrParams params) {
    
    if (r.nextBoolean()) {
      // don't set shards, let that be figured out from the cloud state
    } else {
      // use shard ids rather than physical locations
      StringBuilder sb = new StringBuilder();
      for (int i = 0; i < sliceCount; i++) {
        if (i > 0) sb.append(',');
        sb.append("shard" + (i + 1));
      }
      params.set("shards", sb.toString());
    }
  }
  
  @Override
  protected void indexDoc(SolrInputDocument doc) throws IOException,
      SolrServerException {
    
    UpdateRequest req = new UpdateRequest();
    req.add(doc);
    req.setParam("CONTROL", "TRUE");
    req.process(controlClient);
    
    // if we wanted to randomly pick a client - but sometimes they may be
    // down...
    
    // boolean pick = random.nextBoolean();
    //
    // int which = (doc.getField(id).toString().hashCode() & 0x7fffffff) %
    // sliceCount;
    //
    // if (pick && sliceCount > 1) {
    // which = which + ((shardCount / sliceCount) *
    // random.nextInt(sliceCount-1));
    // }
    //
    // CommonsHttpSolrServer client = (CommonsHttpSolrServer)
    // clients.get(which);
    
    UpdateRequest ureq = new UpdateRequest();
    ureq.add(doc);
    // ureq.setParam(UpdateParams.UPDATE_CHAIN, DISTRIB_UPDATE_CHAIN);
    ureq.process(cloudClient);
  }
  
  @Override
  protected void index_specific(int serverNumber, Object... fields)
      throws Exception {
    SolrInputDocument doc = new SolrInputDocument();
    for (int i = 0; i < fields.length; i += 2) {
      doc.addField((String) (fields[i]), fields[i + 1]);
    }
    controlClient.add(doc);
    
    HttpSolrServer client = (HttpSolrServer) clients
        .get(serverNumber);
    
    UpdateRequest ureq = new UpdateRequest();
    ureq.add(doc);
    // ureq.setParam("update.chain", DISTRIB_UPDATE_CHAIN);
    ureq.process(client);
  }
  
  protected void index_specific(SolrServer client, Object... fields)
      throws Exception {
    SolrInputDocument doc = new SolrInputDocument();
    for (int i = 0; i < fields.length; i += 2) {
      doc.addField((String) (fields[i]), fields[i + 1]);
    }
    
    UpdateRequest ureq = new UpdateRequest();
    ureq.add(doc);
    // ureq.setParam("update.chain", DISTRIB_UPDATE_CHAIN);
    ureq.process(client);
    
    // add to control second in case adding to shards fails
    controlClient.add(doc);
  }
  
  @Override
  protected void del(String q) throws Exception {
    controlClient.deleteByQuery(q);
    cloudClient.deleteByQuery(q);

    /***
    for (SolrServer client : clients) {
      UpdateRequest ureq = new UpdateRequest();
      // ureq.setParam("update.chain", DISTRIB_UPDATE_CHAIN);
      ureq.deleteByQuery(q).process(client);
    }
     ***/
  }// serial commit...
  
  protected void waitForRecoveriesToFinish(boolean verbose)
      throws Exception {
    ZkStateReader zkStateReader = cloudClient.getZkStateReader();
    super.waitForRecoveriesToFinish(DEFAULT_COLLECTION, zkStateReader, verbose);
  }
  
  protected void waitForRecoveriesToFinish(String collection, boolean verbose)
      throws Exception {
    ZkStateReader zkStateReader = cloudClient.getZkStateReader();
    super.waitForRecoveriesToFinish(collection, zkStateReader, verbose);
  }
  
  protected void waitForRecoveriesToFinish(boolean verbose, int timeoutSeconds)
      throws Exception {
    ZkStateReader zkStateReader = cloudClient.getZkStateReader();
    super.waitForRecoveriesToFinish(DEFAULT_COLLECTION, zkStateReader, verbose, true, timeoutSeconds);
  }
  
  protected void checkQueries() throws Exception {

    handle.put("_version_", SKIPVAL);

    query("q", "*:*", "sort", "n_tl1 desc");

    handle.put("response", UNORDERED);  // get?ids=a,b,c requests are unordered
    String ids = "987654";
    for (int i=0; i<20; i++) {
      query("qt","/get", "id",Integer.toString(i));
      query("qt","/get", "ids",Integer.toString(i));
      ids = ids + ',' + Integer.toString(i);
      query("qt","/get", "ids",ids);
    }
    handle.remove("response");



    // random value sort
    for (String f : fieldNames) {
      query("q", "*:*", "sort", f + " desc");
      query("q", "*:*", "sort", f + " asc");
    }
    
    // these queries should be exactly ordered and scores should exactly match
    query("q", "*:*", "sort", i1 + " desc");
    query("q", "*:*", "sort", i1 + " asc");
    query("q", "*:*", "sort", i1 + " desc", "fl", "*,score");
    query("q", "*:*", "sort", "n_tl1 asc", "fl", "score"); // test legacy
                                                           // behavior -
                                                           // "score"=="*,score"
    query("q", "*:*", "sort", "n_tl1 desc");
    handle.put("maxScore", SKIPVAL);
    query("q", "{!func}" + i1);// does not expect maxScore. So if it comes
                               // ,ignore it.
                               // JavaBinCodec.writeSolrDocumentList()
    // is agnostic of request params.
    handle.remove("maxScore");
    query("q", "{!func}" + i1, "fl", "*,score"); // even scores should match
                                                 // exactly here
    
    handle.put("highlighting", UNORDERED);
    handle.put("response", UNORDERED);
    
    handle.put("maxScore", SKIPVAL);
    query("q", "quick");
    query("q", "all", "fl", "id", "start", "0");
    query("q", "all", "fl", "foofoofoo", "start", "0"); // no fields in returned
                                                        // docs
    query("q", "all", "fl", "id", "start", "100");
    
    handle.put("score", SKIPVAL);
    query("q", "quick", "fl", "*,score");
    query("q", "all", "fl", "*,score", "start", "1");
    query("q", "all", "fl", "*,score", "start", "100");
    
    query("q", "now their fox sat had put", "fl", "*,score", "hl", "true",
        "hl.fl", t1);
    
    query("q", "now their fox sat had put", "fl", "foofoofoo", "hl", "true",
        "hl.fl", t1);
    
    query("q", "matchesnothing", "fl", "*,score");
    
    query("q", "*:*", "rows", 100, "facet", "true", "facet.field", t1);
    query("q", "*:*", "rows", 100, "facet", "true", "facet.field", t1,
        "facet.limit", -1, "facet.sort", "count");
    query("q", "*:*", "rows", 100, "facet", "true", "facet.field", t1,
        "facet.limit", -1, "facet.sort", "count", "facet.mincount", 2);
    query("q", "*:*", "rows", 100, "facet", "true", "facet.field", t1,
        "facet.limit", -1, "facet.sort", "index");
    query("q", "*:*", "rows", 100, "facet", "true", "facet.field", t1,
        "facet.limit", -1, "facet.sort", "index", "facet.mincount", 2);
    query("q", "*:*", "rows", 100, "facet", "true", "facet.field", t1,
        "facet.limit", 1);
    query("q", "*:*", "rows", 100, "facet", "true", "facet.query", "quick",
        "facet.query", "all", "facet.query", "*:*");
    query("q", "*:*", "rows", 100, "facet", "true", "facet.field", t1,
        "facet.offset", 1);
    query("q", "*:*", "rows", 100, "facet", "true", "facet.field", t1,
        "facet.mincount", 2);
    
    // test faceting multiple things at once
    query("q", "*:*", "rows", 100, "facet", "true", "facet.query", "quick",
        "facet.query", "all", "facet.query", "*:*", "facet.field", t1);
    
    // test filter tagging, facet exclusion, and naming (multi-select facet
    // support)
    query("q", "*:*", "rows", 100, "facet", "true", "facet.query",
        "{!key=myquick}quick", "facet.query", "{!key=myall ex=a}all",
        "facet.query", "*:*", "facet.field", "{!key=mykey ex=a}" + t1,
        "facet.field", "{!key=other ex=b}" + t1, "facet.field",
        "{!key=again ex=a,b}" + t1, "facet.field", t1, "fq",
        "{!tag=a}id:[1 TO 7]", "fq", "{!tag=b}id:[3 TO 9]");
    query("q", "*:*", "facet", "true", "facet.field",
        "{!ex=t1}SubjectTerms_mfacet", "fq",
        "{!tag=t1}SubjectTerms_mfacet:(test 1)", "facet.limit", "10",
        "facet.mincount", "1");
    
    // test field that is valid in schema but missing in all shards
    query("q", "*:*", "rows", 100, "facet", "true", "facet.field",
        missingField, "facet.mincount", 2);
    // test field that is valid in schema and missing in some shards
    query("q", "*:*", "rows", 100, "facet", "true", "facet.field", oddField,
        "facet.mincount", 2);
    
    query("q", "*:*", "sort", i1 + " desc", "stats", "true", "stats.field", i1);
    
    // Try to get better coverage for refinement queries by turning off over
    // requesting.
    // This makes it much more likely that we may not get the top facet values
    // and hence
    // we turn of that checking.
    handle.put("facet_fields", SKIPVAL);
    query("q", "*:*", "rows", 0, "facet", "true", "facet.field", t1,
        "facet.limit", 5, "facet.shard.limit", 5);
    // check a complex key name
    query("q", "*:*", "rows", 0, "facet", "true", "facet.field",
        "{!key='a b/c \\' \\} foo'}" + t1, "facet.limit", 5,
        "facet.shard.limit", 5);
    handle.remove("facet_fields");
    
    query("q", "*:*", "sort", "n_tl1 desc");
    
    // index the same document to two shards and make sure things
    // don't blow up.
    // assumes first n clients are first n shards
    if (clients.size() >= 2) {
      index(id, 100, i1, 107, t1, "oh no, a duplicate!");
      for (int i = 0; i < shardCount; i++) {
        index_specific(i, id, 100, i1, 107, t1, "oh no, a duplicate!");
      }
      commit();
      query("q", "duplicate", "hl", "true", "hl.fl", t1);
      query("q", "fox duplicate horses", "hl", "true", "hl.fl", t1);
      query("q", "*:*", "rows", 100);
    }
  }
  
  protected void indexAbunchOfDocs() throws Exception {
    indexr(id, 2, i1, 50, t1, "to come to the aid of their country.");
    indexr(id, 3, i1,  2, t1, "how now brown cow");
    indexr(id, 4, i1, -100, t1,
        "the quick fox jumped over the lazy dog");
    indexr(id, 5, i1, 500, t1,
        "the quick fox jumped way over the lazy dog");
    indexr(id, 6, i1, -600, t1, "humpty dumpy sat on a wall");
    indexr(id, 7, i1, 123, t1, "humpty dumpy had a great fall");
    indexr(id, 8, i1, 876, t1,
        "all the kings horses and all the kings men");
    indexr(id, 9, i1, 7, t1, "couldn't put humpty together again");
    indexr(id, 10, i1, 4321, t1, "this too shall pass");
    indexr(id, 11, i1, -987, t1,
        "An eye for eye only ends up making the whole world blind.");
    indexr(id, 12, i1, 379, t1,
        "Great works are performed, not by strength, but by perseverance.");
    indexr(id, 13, i1, 232, t1, "no eggs on wall, lesson learned",
        oddField, "odd man out");
    
    indexr(id, 14, "SubjectTerms_mfacet", new String[] {"mathematical models",
        "mathematical analysis"});
    indexr(id, 15, "SubjectTerms_mfacet", new String[] {"test 1", "test 2",
        "test3"});
    indexr(id, 16, "SubjectTerms_mfacet", new String[] {"test 1", "test 2",
        "test3"});
    String[] vals = new String[100];
    for (int i = 0; i < 100; i++) {
      vals[i] = "test " + i;
    }
    indexr(id, 17, "SubjectTerms_mfacet", vals);
    
    for (int i = 100; i < 150; i++) {
      indexr(id, i);
    }
  }
  
  /**
   * Executes a query against each live and active replica of the specified shard 
   * and aserts that the results are identical.
   *
   * @see #queryAndCompare
   */
  public QueryResponse queryAndCompareReplicas(SolrParams params, String shard) 
    throws Exception {

    ArrayList<SolrServer> shardClients = new ArrayList<>(7);

    updateMappingsFromZk(jettys, clients);
    ZkStateReader zkStateReader = cloudClient.getZkStateReader();
    List<CloudJettyRunner> solrJetties = shardToJetty.get(shard);
    assertNotNull("no jetties found for shard: " + shard, solrJetties);


    for (CloudJettyRunner cjetty : solrJetties) {
      ZkNodeProps props = cjetty.info;
      String nodeName = props.getStr(ZkStateReader.NODE_NAME_PROP);
      boolean active = props.getStr(ZkStateReader.STATE_PROP).equals(ZkStateReader.ACTIVE);
      boolean live = zkStateReader.getClusterState().liveNodesContain(nodeName);
      if (active && live) {
        shardClients.add(cjetty.client.solrClient);
      }
    }
    return queryAndCompare(params, shardClients);
  }

  /**
   * For each Shard, executes a query against each live and active replica of that shard
   * and asserts that the results are identical for each replica of the same shard.  
   * Because results are not compared between replicas of different shards, this method 
   * should be safe for comparing the results of any query, even if it contains 
   * "distrib=false", because the replicas should all be identical.
   *
   * @see AbstractFullDistribZkTestBase#queryAndCompareReplicas(SolrParams, String)
   */
  public void queryAndCompareShards(SolrParams params) throws Exception {

    updateMappingsFromZk(jettys, clients);
    List<String> shards = new ArrayList<>(shardToJetty.keySet());
    for (String shard : shards) {
      queryAndCompareReplicas(params, shard);
    }
  }

  /** 
   * Returns a non-null string if replicas within the same shard do not have a 
   * consistent number of documents. 
   */
  protected void checkShardConsistency(String shard) throws Exception {
    checkShardConsistency(shard, false, false);
  }

  /** 
   * Returns a non-null string if replicas within the same shard do not have a 
   * consistent number of documents.
   * If expectFailure==false, the exact differences found will be logged since 
   * this would be an unexpected failure.
   * verbose causes extra debugging into to be displayed, even if everything is 
   * consistent.
   */
  protected String checkShardConsistency(String shard, boolean expectFailure, boolean verbose)
      throws Exception {
    
    List<CloudJettyRunner> solrJetties = shardToJetty.get(shard);
    if (solrJetties == null) {
      throw new RuntimeException("shard not found:" + shard + " keys:"
          + shardToJetty.keySet());
    }
    long num = -1;
    long lastNum = -1;
    String failMessage = null;
    if (verbose) System.err.println("check const of " + shard);
    int cnt = 0;
    ZkStateReader zkStateReader = cloudClient.getZkStateReader();
    assertEquals(
        "The client count does not match up with the shard count for slice:"
            + shard,
        zkStateReader.getClusterState().getSlice(DEFAULT_COLLECTION, shard)
            .getReplicasMap().size(), solrJetties.size());

    CloudJettyRunner lastJetty = null;
    for (CloudJettyRunner cjetty : solrJetties) {
      ZkNodeProps props = cjetty.info;
      if (verbose) System.err.println("client" + cnt++);
      if (verbose) System.err.println("PROPS:" + props);

      try {
        SolrParams query = params("q","*:*", "rows","0", "distrib","false", "tests","checkShardConsistency"); // "tests" is just a tag that won't do anything except be echoed in logs
        num = cjetty.client.solrClient.query(query).getResults().getNumFound();
      } catch (SolrServerException e) {
        if (verbose) System.err.println("error contacting client: "
            + e.getMessage() + "\n");
        continue;
      } catch (SolrException e) {
        if (verbose) System.err.println("error contacting client: "
            + e.getMessage() + "\n");
        continue;
      }
      
      boolean live = false;
      String nodeName = props.getStr(ZkStateReader.NODE_NAME_PROP);
      if (zkStateReader.getClusterState().liveNodesContain(nodeName)) {
        live = true;
      }
      if (verbose) System.err.println(" live:" + live);
      if (verbose) System.err.println(" num:" + num + "\n");

      boolean active = props.getStr(ZkStateReader.STATE_PROP).equals(
          ZkStateReader.ACTIVE);
      if (active && live) {
        if (lastNum > -1 && lastNum != num && failMessage == null) {
          failMessage = shard + " is not consistent.  Got " + lastNum + " from " + lastJetty.url + "lastClient"
              + " and got " + num + " from " + cjetty.url;

          if (!expectFailure || verbose) {
            System.err.println("######" + failMessage);
            SolrQuery query = new SolrQuery("*:*");
            query.set("distrib", false);
            query.set("fl","id,_version_");
            query.set("rows","100000");
            query.set("sort","id asc");
            query.set("tests","checkShardConsistency/showDiff");

            SolrDocumentList lst1 = lastJetty.client.solrClient.query(query).getResults();
            SolrDocumentList lst2 = cjetty.client.solrClient.query(query).getResults();

            showDiff(lst1, lst2, lastJetty.url, cjetty.url);
          }

        }
        lastNum = num;
        lastJetty = cjetty;
      }
    }
    return failMessage;
    
  }
  
  public void showCounts() {
    Set<String> theShards = shardToJetty.keySet();
    
    for (String shard : theShards) {
      List<CloudJettyRunner> solrJetties = shardToJetty.get(shard);
      
      for (CloudJettyRunner cjetty : solrJetties) {
        ZkNodeProps props = cjetty.info;
        System.err.println("PROPS:" + props);
        
        try {
          SolrParams query = params("q", "*:*", "rows", "0", "distrib",
              "false", "tests", "checkShardConsistency"); // "tests" is just a
                                                          // tag that won't do
                                                          // anything except be
                                                          // echoed in logs
          long num = cjetty.client.solrClient.query(query).getResults()
              .getNumFound();
          System.err.println("DOCS:" + num);
        } catch (SolrServerException e) {
          System.err.println("error contacting client: " + e.getMessage()
              + "\n");
          continue;
        } catch (SolrException e) {
          System.err.println("error contacting client: " + e.getMessage()
              + "\n");
          continue;
        }
        boolean live = false;
        String nodeName = props.getStr(ZkStateReader.NODE_NAME_PROP);
        ZkStateReader zkStateReader = cloudClient.getZkStateReader();
        if (zkStateReader.getClusterState().liveNodesContain(nodeName)) {
          live = true;
        }
        System.err.println(" live:" + live);
        
      }
    }
  }
  
  protected void enableAutoSoftCommit(int time) {
    log.info("Turning on auto soft commit: " + time);
    for (List<CloudJettyRunner> jettyList : shardToJetty.values()) {
      for (CloudJettyRunner jetty : jettyList) {
        CoreContainer cores = ((SolrDispatchFilter) jetty.jetty
            .getDispatchFilter().getFilter()).getCores();
        for (SolrCore core : cores.getCores()) {
          ((DirectUpdateHandler2) core.getUpdateHandler())
              .getSoftCommitTracker().setTimeUpperBound(time);
        }
      }
    }
  }
  
  private String toStr(SolrDocumentList lst, int maxSz) {
    if (lst.size() <= maxSz) return lst.toString();

    StringBuilder sb = new StringBuilder("SolrDocumentList[sz=" + lst.size());
    if (lst.size() != lst.getNumFound()) {
      sb.append(" numFound=" + lst.getNumFound());
    }
    sb.append("]=");
    sb.append(lst.subList(0,maxSz/2).toString());
    sb.append(" , [...] , ");
    sb.append(lst.subList(lst.size()-maxSz/2, lst.size()).toString());

    return sb.toString();
  }
  
  boolean checkForLegalDiff(SolrDocumentList a, SolrDocumentList b, String aName, String bName, Set<String> addFails, Set<String> deleteFails) {
    // System.err.println("######"+aName+ ": " + toStr(a,10));
    //  System.err.println("######"+bName+ ": " + toStr(b,10));
    //System.err.println("###### sizes=" + a.size() + "," + b.size());
    boolean legal = true;
    Set<SolrDocument> setA = new HashSet<>();
    for (SolrDocument sdoc : a) {
      setA.add(sdoc);
    }

    Set<SolrDocument> setB = new HashSet<>();
    for (SolrDocument sdoc : b) {
      setB.add(sdoc);
    }

    Set<SolrDocument> onlyInA = new HashSet<>(setA);
    onlyInA.removeAll(setB);
    Set<SolrDocument> onlyInB = new HashSet<>(setB);
    onlyInB.removeAll(setA);

    for (SolrDocument doc : onlyInA) {
      if (!addFails.contains(doc.getFirstValue("id"))) {
        legal = false;
      } else {
        System.err.println("###### Only in " + aName + ": " + onlyInA
            + ", but this is expected because we found an add fail for "
            + doc.getFirstValue("id"));
      }
    }
      
    for (SolrDocument doc : onlyInB) {
      if (!deleteFails.contains(doc.getFirstValue("id"))) {
        legal = false;
      } else {
        System.err.println("###### Only in " + bName + ": " + onlyInB
            + ", but this is expected because we found a delete fail for "
            + doc.getFirstValue("id"));
      }
    }
    
    return legal;
  }

  Set<Map> showDiff(SolrDocumentList a, SolrDocumentList b, String aName, String bName) {
    System.err.println("######"+aName+ ": " + toStr(a,10));
    System.err.println("######"+bName+ ": " + toStr(b,10));
    System.err.println("###### sizes=" + a.size() + "," + b.size());
    
    Set<Map> setA = new HashSet<>();
    for (SolrDocument sdoc : a) {
      setA.add(new HashMap(sdoc));
    }

    Set<Map> setB = new HashSet<>();
    for (SolrDocument sdoc : b) {
      setB.add(new HashMap(sdoc));
    }

    Set<Map> onlyInA = new HashSet<>(setA);
    onlyInA.removeAll(setB);
    Set<Map> onlyInB = new HashSet<>(setB);
    onlyInB.removeAll(setA);

    if (onlyInA.size() > 0) {
      System.err.println("###### Only in " + aName + ": " + onlyInA);
    }
    if (onlyInB.size() > 0) {
      System.err.println("###### Only in " + bName + ": " + onlyInB);
    }

    onlyInA.addAll(onlyInB);
    return onlyInA;
  }

  /* Checks both shard replcia consistency and against the control shard.
  * The test will be failed if differences are found.
  */
  protected void checkShardConsistency() throws Exception {
    checkShardConsistency(true, false);
  }

  /* Checks shard consistency and optionally checks against the control shard.
   * The test will be failed if differences are found.
   */
  protected void checkShardConsistency(boolean checkVsControl, boolean verbose)
      throws Exception {
    checkShardConsistency(checkVsControl, verbose, null, null);
  }
  
  /* Checks shard consistency and optionally checks against the control shard.
   * The test will be failed if differences are found.
   */
  protected void checkShardConsistency(boolean checkVsControl, boolean verbose, Set<String> addFails, Set<String> deleteFails)
      throws Exception {

    updateMappingsFromZk(jettys, clients, true);
    
    Set<String> theShards = shardToJetty.keySet();
    String failMessage = null;
    for (String shard : theShards) {
      String shardFailMessage = checkShardConsistency(shard, false, verbose);
      if (shardFailMessage != null && failMessage == null) {
        failMessage = shardFailMessage;
      }
    }
    
    if (failMessage != null) {
      fail(failMessage);
    }

    if (!checkVsControl) return;

    SolrParams q = params("q","*:*","rows","0", "tests","checkShardConsistency(vsControl)");    // add a tag to aid in debugging via logs

    SolrDocumentList controlDocList = controlClient.query(q).getResults();
    long controlDocs = controlDocList.getNumFound();

    SolrDocumentList cloudDocList = cloudClient.query(q).getResults();
    long cloudClientDocs = cloudDocList.getNumFound();

    
    // now check that the right # are on each shard
    theShards = shardToJetty.keySet();
    int cnt = 0;
    for (String s : theShards) {
      int times = shardToJetty.get(s).size();
      for (int i = 0; i < times; i++) {
        try {
          CloudJettyRunner cjetty = shardToJetty.get(s).get(i);
          ZkNodeProps props = cjetty.info;
          SolrServer client = cjetty.client.solrClient;
          boolean active = props.getStr(ZkStateReader.STATE_PROP).equals(
              ZkStateReader.ACTIVE);
          if (active) {
            SolrQuery query = new SolrQuery("*:*");
            query.set("distrib", false);
            long results = client.query(query).getResults().getNumFound();
            if (verbose) System.err.println(new ZkCoreNodeProps(props)
                .getCoreUrl() + " : " + results);
            if (verbose) System.err.println("shard:"
                + props.getStr(ZkStateReader.SHARD_ID_PROP));
            cnt += results;
            break;
          }
        } catch (Exception e) {
          // if we have a problem, try the next one
          if (i == times - 1) {
            throw e;
          }
        }
      }
    }


    if (controlDocs != cnt || cloudClientDocs != controlDocs) {
      String msg = "document count mismatch.  control=" + controlDocs + " sum(shards)="+ cnt + " cloudClient="+cloudClientDocs;
      log.error(msg);

      boolean shouldFail = compareResults(controlDocs, cloudClientDocs, addFails, deleteFails);
      if (shouldFail) {
        fail(msg);
      }
    }
  }

  protected boolean compareResults(long controlDocs, long cloudClientDocs)
      throws SolrServerException {
    return compareResults(controlDocs, cloudClientDocs, null, null);
  }
  
  protected boolean compareResults(long controlDocs, long cloudClientDocs, Set<String> addFails, Set<String> deleteFails)
      throws SolrServerException {
    boolean shouldFail = false;
    SolrParams q;
    SolrDocumentList controlDocList;
    SolrDocumentList cloudDocList;
    // re-execute the query getting ids
    q = params("q","*:*","rows","100000", "fl","id", "tests","checkShardConsistency(vsControl)/getIds");    // add a tag to aid in debugging via logs
    controlDocList = controlClient.query(q).getResults();
    if (controlDocs != controlDocList.getNumFound()) {
      log.error("Something changed! control now " + controlDocList.getNumFound());
    };

    cloudDocList = cloudClient.query(q).getResults();
    if (cloudClientDocs != cloudDocList.getNumFound()) {
      log.error("Something changed! cloudClient now " + cloudDocList.getNumFound());
    };

    if (addFails != null || deleteFails != null) {
      boolean legal = checkForLegalDiff(controlDocList, cloudDocList,
          "controlDocList", "cloudDocList", addFails, deleteFails);
      if (legal) {
        return false;
      }
    }
    
    Set<Map> differences = showDiff(controlDocList, cloudDocList,
        "controlDocList", "cloudDocList");

    // get versions for the mismatched ids
    boolean foundId = false;
    StringBuilder ids = new StringBuilder("id:(");
    for (Map doc : differences) {
      ids.append(" "+doc.get("id"));
      foundId = true;
    }
    ids.append(")");
    
    if (foundId) {
      // get versions for those ids that don't match
      q = params("q", ids.toString(), "rows", "100000", "fl", "id,_version_",
          "sort", "id asc", "tests",
          "checkShardConsistency(vsControl)/getVers"); // add a tag to aid in
                                                       // debugging via logs
      
      SolrDocumentList a = controlClient.query(q).getResults();
      SolrDocumentList b = cloudClient.query(q).getResults();
      
      log.error("controlClient :" + a + "\n\tcloudClient :" + b);
    }
    
    return shouldFail;
  }
  
  protected SolrServer getClient(String nodeName) {
    for (CloudJettyRunner cjetty : cloudJettys) {
      CloudSolrServerClient client = cjetty.client;
      if (client.shardName.equals(nodeName)) {
        return client.solrClient;
      }
    }
    return null;
  }
  
  protected void assertDocCounts(boolean verbose) throws Exception {
    // TODO: as we create the clients, we should build a map from shard to
    // node/client
    // and node/client to shard?
    if (verbose) System.err.println("control docs:"
        + controlClient.query(new SolrQuery("*:*")).getResults().getNumFound()
        + "\n\n");
    long controlCount = controlClient.query(new SolrQuery("*:*")).getResults()
        .getNumFound();
    
    // do some really inefficient mapping...
    ZkStateReader zk = new ZkStateReader(zkServer.getZkAddress(), 10000,
        AbstractZkTestCase.TIMEOUT);
    Map<String,Slice> slices = null;
    ClusterState clusterState;
    try {
      zk.createClusterStateWatchersAndUpdate();
      clusterState = zk.getClusterState();
      slices = clusterState.getSlicesMap(DEFAULT_COLLECTION);
    } finally {
      zk.close();
    }
    
    if (slices == null) {
      throw new RuntimeException("Could not find collection "
          + DEFAULT_COLLECTION + " in " + clusterState.getCollections());
    }
    
    for (CloudJettyRunner cjetty : cloudJettys) {
      CloudSolrServerClient client = cjetty.client;
      for (Map.Entry<String,Slice> slice : slices.entrySet()) {
        Map<String,Replica> theShards = slice.getValue().getReplicasMap();
        for (Map.Entry<String,Replica> shard : theShards.entrySet()) {
          String shardName = new URI(
              ((HttpSolrServer) client.solrClient).getBaseURL()).getPort()
              + "_solr_";
          if (verbose && shard.getKey().endsWith(shardName)) {
            System.err.println("shard:" + slice.getKey());
            System.err.println(shard.getValue());
          }
        }
      }
      ZkStateReader zkStateReader = cloudClient.getZkStateReader();
      long count = 0;
      String currentState = cjetty.info.getStr(ZkStateReader.STATE_PROP);
      if (currentState != null
          && currentState.equals(ZkStateReader.ACTIVE)
          && zkStateReader.getClusterState().liveNodesContain(
              cjetty.info.getStr(ZkStateReader.NODE_NAME_PROP))) {
        SolrQuery query = new SolrQuery("*:*");
        query.set("distrib", false);
        count = client.solrClient.query(query).getResults().getNumFound();
      }
      
      if (verbose) System.err.println("client docs:" + count + "\n\n");
    }
    if (verbose) System.err.println("control docs:"
        + controlClient.query(new SolrQuery("*:*")).getResults().getNumFound()
        + "\n\n");
    SolrQuery query = new SolrQuery("*:*");
    assertEquals("Doc Counts do not add up", controlCount,
        cloudClient.query(query).getResults().getNumFound());
  }
  
  @Override
  protected QueryResponse queryServer(ModifiableSolrParams params)
      throws SolrServerException {
    
    if (r.nextBoolean()) params.set("collection", DEFAULT_COLLECTION);
    
    QueryResponse rsp = cloudClient.query(params);
    return rsp;
  }
  
  static abstract class StopableThread extends Thread {
    public StopableThread(String name) {
      super(name);
    }
    public abstract void safeStop();
  }
  
  class StopableSearchThread extends StopableThread {
    private volatile boolean stop = false;
    protected final AtomicInteger queryFails = new AtomicInteger();
    private String[] QUERIES = new String[] {"to come","their country","aid","co*"};
    
    public StopableSearchThread() {
      super("StopableSearchThread");
      setDaemon(true);
    }
    
    @Override
    public void run() {
      Random random = random();
      int numSearches = 0;
      
      while (true && !stop) {
        numSearches++;
        try {
          //to come to the aid of their country.
          cloudClient.query(new SolrQuery(QUERIES[random.nextInt(QUERIES.length)]));
        } catch (Exception e) {
          System.err.println("QUERY REQUEST FAILED:");
          e.printStackTrace();
          if (e instanceof SolrServerException) {
            System.err.println("ROOT CAUSE:");
            ((SolrServerException) e).getRootCause().printStackTrace();
          }
          queryFails.incrementAndGet();
        }
        try {
          Thread.sleep(random.nextInt(4000) + 300);
        } catch (InterruptedException e) {
          Thread.currentThread().interrupt();
        }
      }
      
      System.err.println("num searches done:" + numSearches + " with " + queryFails + " fails");
    }
    
    @Override
    public void safeStop() {
      stop = true;
    }
    
    public int getFails() {
      return queryFails.get();
    }
    
  };
  
  public void waitForThingsToLevelOut(int waitForRecTimeSeconds) throws Exception {
    log.info("Wait for recoveries to finish - wait " + waitForRecTimeSeconds + " for each attempt");
    int cnt = 0;
    boolean retry = false;
    do {
      waitForRecoveriesToFinish(VERBOSE, waitForRecTimeSeconds);
      
      try {
        commit();
      } catch (Throwable t) {
        t.printStackTrace();
        // we don't care if this commit fails on some nodes
      }
      
      updateMappingsFromZk(jettys, clients);
      
      Set<String> theShards = shardToJetty.keySet();
      String failMessage = null;
      for (String shard : theShards) {
        failMessage = checkShardConsistency(shard, true, false);
      }
      
      if (failMessage != null) {
        log.info("shard inconsistency - waiting ...");
        retry = true;
      } else {
        retry = false;
      }
      cnt++;
      if (cnt > 20) break;
      Thread.sleep(2000);
    } while (retry);
  }
  
  
  public void waitForNoShardInconsistency() throws Exception {
    log.info("Wait for no shard inconsistency");
    int cnt = 0;
    boolean retry = false;
    do {
      try {
        commit();
      } catch (Throwable t) {
        t.printStackTrace();
        // we don't care if this commit fails on some nodes
      }
      
      updateMappingsFromZk(jettys, clients);
      
      Set<String> theShards = shardToJetty.keySet();
      String failMessage = null;
      for (String shard : theShards) {
        failMessage = checkShardConsistency(shard, true, false);
      }
      
      if (failMessage != null) {
        log.info("shard inconsistency - waiting ...");
        retry = true;
      } else {
        retry = false;
      }
      cnt++;
      if (cnt > 20) break;
      Thread.sleep(2000);
    } while (retry);
  }

  void doQuery(String expectedDocs, String... queryParams) throws Exception {
    Set<String> expectedIds = new HashSet<>( StrUtils.splitSmart(expectedDocs, ",", true) );

    QueryResponse rsp = cloudClient.query(params(queryParams));
    Set<String> obtainedIds = new HashSet<>();
    for (SolrDocument doc : rsp.getResults()) {
      obtainedIds.add((String) doc.get("id"));
    }

    assertEquals(expectedIds, obtainedIds);
  }

  @Override
  @After
  public void tearDown() throws Exception {
    if (VERBOSE || printLayoutOnTearDown) {
      super.printLayout();
    }
    if (commondCloudSolrServer != null) {
      commondCloudSolrServer.shutdown();
    }
    if (controlClient != null) {
      ((HttpSolrServer) controlClient).shutdown();
    }
    if (cloudClient != null) {
      cloudClient.shutdown();
    }
    if (controlClientCloud != null) {
      controlClientCloud.shutdown();
    }
    super.tearDown();
    
    System.clearProperty("zkHost");
    System.clearProperty("numShards");
  }
  
  @Override
  protected void commit() throws Exception {
    controlClient.commit();
    cloudClient.commit();
  }
  
  @Override
  protected void destroyServers() throws Exception {
    if (controlJetty != null) {
      ChaosMonkey.stop(controlJetty);
    }
    for (JettySolrRunner jetty : jettys) {
      try {
        ChaosMonkey.stop(jetty);
      } catch (Exception e) {
        log.error("", e);
      }
    }
    clients.clear();
    jettys.clear();
  }
  
  protected CollectionAdminResponse createCollection(String collectionName, int numShards, int replicationFactor, int maxShardsPerNode) throws SolrServerException, IOException {
    return createCollection(null, collectionName, numShards, replicationFactor, maxShardsPerNode, null, null);
  }

  protected CollectionAdminResponse createCollection(Map<String,List<Integer>> collectionInfos, String collectionName, Map<String,Object> collectionProps, SolrServer client)  throws SolrServerException, IOException{
    return createCollection(collectionInfos, collectionName, collectionProps, client, null);
  }

  // TODO: Use CollectionAdminRequest#createCollection() instead of a raw request
  protected CollectionAdminResponse createCollection(Map<String, List<Integer>> collectionInfos, String collectionName, Map<String, Object> collectionProps, SolrServer client, String confSetName)  throws SolrServerException, IOException{
    ModifiableSolrParams params = new ModifiableSolrParams();
    params.set("action", CollectionAction.CREATE.toString());
    for (Map.Entry<String, Object> entry : collectionProps.entrySet()) {
      if(entry.getValue() !=null) params.set(entry.getKey(), String.valueOf(entry.getValue()));
    }
    Integer numShards = (Integer) collectionProps.get(NUM_SLICES);
    if(numShards==null){
      String shardNames = (String) collectionProps.get(SHARDS_PROP);
      numShards = StrUtils.splitSmart(shardNames,',').size();
    }
    Integer replicationFactor = (Integer) collectionProps.get(REPLICATION_FACTOR);
    if(numShards==null){
      numShards = (Integer) OverseerCollectionProcessor.COLL_PROPS.get(REPLICATION_FACTOR);
    }

    if (confSetName != null) {
      params.set("collection.configName", confSetName);
    }

    int clientIndex = random().nextInt(2);
    List<Integer> list = new ArrayList<>();
    list.add(numShards);
    list.add(replicationFactor);
    if (collectionInfos != null) {
      collectionInfos.put(collectionName, list);
    }
    params.set("name", collectionName);
    SolrRequest request = new QueryRequest(params);
    request.setPath("/admin/collections");

    CollectionAdminResponse res = new CollectionAdminResponse();
    if (client == null) {
      final String baseUrl = getBaseUrl((HttpSolrServer) clients.get(clientIndex));
      SolrServer server = createNewSolrServer("", baseUrl);
      try {
        res.setResponse(server.request(request));
        server.shutdown();
      } finally {
        if (server != null) server.shutdown();
      }
    } else {
      res.setResponse(client.request(request));
    }
    return res;
  }

  protected CollectionAdminResponse createCollection(Map<String,List<Integer>> collectionInfos,
      String collectionName, int numShards, int replicationFactor, int maxShardsPerNode, SolrServer client, String createNodeSetStr) throws SolrServerException, IOException {

    return createCollection(collectionInfos, collectionName,
        ZkNodeProps.makeMap(
        NUM_SLICES, numShards,
        REPLICATION_FACTOR, replicationFactor,
        CREATE_NODE_SET, createNodeSetStr,
        MAX_SHARDS_PER_NODE, maxShardsPerNode),
        client);
  }
  
  protected CollectionAdminResponse createCollection(Map<String, List<Integer>> collectionInfos,
                                                     String collectionName, int numShards, int replicationFactor, int maxShardsPerNode, SolrServer client, String createNodeSetStr, String configName) throws SolrServerException, IOException {

    return createCollection(collectionInfos, collectionName,
        ZkNodeProps.makeMap(
        NUM_SLICES, numShards,
        REPLICATION_FACTOR, replicationFactor,
        CREATE_NODE_SET, createNodeSetStr,
        MAX_SHARDS_PER_NODE, maxShardsPerNode),
        client, configName);
  }

  @Override
  protected SolrServer createNewSolrServer(int port) {
    try {
      // setup the server...
      String baseUrl = buildUrl(port);
      String url = baseUrl + (baseUrl.endsWith("/") ? "" : "/") + DEFAULT_COLLECTION;
      HttpSolrServer s = new HttpSolrServer(url);
      s.setConnectionTimeout(DEFAULT_CONNECTION_TIMEOUT);
      s.setSoTimeout(60000);
      s.setDefaultMaxConnectionsPerHost(100);
      s.setMaxTotalConnections(100);
      return s;
    } catch (Exception ex) {
      throw new RuntimeException(ex);
    }
  }
  
  protected SolrServer createNewSolrServer(String collection, String baseUrl) {
    try {
      // setup the server...
      HttpSolrServer s = new HttpSolrServer(baseUrl + "/" + collection);
      s.setConnectionTimeout(DEFAULT_CONNECTION_TIMEOUT);
      s.setDefaultMaxConnectionsPerHost(100);
      s.setMaxTotalConnections(100);
      return s;
    }
    catch (Exception ex) {
      throw new RuntimeException(ex);
    }
  }
  
  protected String getBaseUrl(HttpSolrServer client) {
    return client .getBaseURL().substring(
        0, client.getBaseURL().length()
            - DEFAULT_COLLECTION.length() - 1);
  }
  
  protected SolrInputDocument getDoc(Object... fields) throws Exception {
    SolrInputDocument doc = new SolrInputDocument();
    addFields(doc, fields);
    return doc;
  }

  private String checkCollectionExpectations(String collectionName, List<Integer> numShardsNumReplicaList, List<String> nodesAllowedToRunShards) {
    ClusterState clusterState = getCommonCloudSolrServer().getZkStateReader().getClusterState();
    
    int expectedSlices = numShardsNumReplicaList.get(0);
    // The Math.min thing is here, because we expect replication-factor to be reduced to if there are not enough live nodes to spread all shards of a collection over different nodes
    int expectedShardsPerSlice = numShardsNumReplicaList.get(1);
    int expectedTotalShards = expectedSlices * expectedShardsPerSlice;
    
//      Map<String,DocCollection> collections = clusterState
//          .getCollectionStates();
      if (clusterState.hasCollection(collectionName)) {
        Map<String,Slice> slices = clusterState.getCollection(collectionName).getSlicesMap();
        // did we find expectedSlices slices/shards?
      if (slices.size() != expectedSlices) {
        return "Found new collection " + collectionName + ", but mismatch on number of slices. Expected: " + expectedSlices + ", actual: " + slices.size();
      }
      int totalShards = 0;
      for (String sliceName : slices.keySet()) {
        for (Replica replica : slices.get(sliceName).getReplicas()) {
          if (nodesAllowedToRunShards != null && !nodesAllowedToRunShards.contains(replica.getStr(ZkStateReader.NODE_NAME_PROP))) {
            return "Shard " + replica.getName() + " created on node " + replica.getNodeName() + " not allowed to run shards for the created collection " + collectionName;
          }
        }
        totalShards += slices.get(sliceName).getReplicas().size();
      }
      if (totalShards != expectedTotalShards) {
        return "Found new collection " + collectionName + " with correct number of slices, but mismatch on number of shards. Expected: " + expectedTotalShards + ", actual: " + totalShards; 
        }
      return null;
    } else {
      return "Could not find new collection " + collectionName;
    }
  }
  
  protected void checkForCollection(String collectionName,
      List<Integer> numShardsNumReplicaList,
      List<String> nodesAllowedToRunShards) throws Exception {
    // check for an expectedSlices new collection - we poll the state
    long timeoutAt = System.currentTimeMillis() + 120000;
    boolean success = false;
    String checkResult = "Didnt get to perform a single check";
    while (System.currentTimeMillis() < timeoutAt) {
      checkResult = checkCollectionExpectations(collectionName,
          numShardsNumReplicaList, nodesAllowedToRunShards);
      if (checkResult == null) {
        success = true;
        break;
      }
      Thread.sleep(500);
    }
    if (!success) {
      super.printLayout();
      fail(checkResult);
    }
  }
  
  private CloudSolrServer commondCloudSolrServer;
  
  protected CloudSolrServer getCommonCloudSolrServer() {
    synchronized (this) {
      if (commondCloudSolrServer == null) {
        try {
          commondCloudSolrServer = new CloudSolrServer(zkServer.getZkAddress(),
              random().nextBoolean());
          commondCloudSolrServer.getLbServer().setConnectionTimeout(30000);
          commondCloudSolrServer.setParallelUpdates(random().nextBoolean());
          commondCloudSolrServer.setDefaultCollection(DEFAULT_COLLECTION);
          commondCloudSolrServer.connect();
        } catch (MalformedURLException e) {
          throw new RuntimeException(e);
        }
      }
    }
    return commondCloudSolrServer;
  }
  
  public static String getUrlFromZk(ClusterState clusterState, String collection) {
    Map<String,Slice> slices = clusterState.getCollection(collection).getSlicesMap();

    if (slices == null) {
      throw new SolrException(SolrException.ErrorCode.BAD_REQUEST, "Could not find collection:" + collection);
    }

    for (Map.Entry<String,Slice> entry : slices.entrySet()) {
      Slice slice = entry.getValue();
      Map<String,Replica> shards = slice.getReplicasMap();
      Set<Map.Entry<String,Replica>> shardEntries = shards.entrySet();
      for (Map.Entry<String,Replica> shardEntry : shardEntries) {
        final ZkNodeProps node = shardEntry.getValue();
        if (clusterState.liveNodesContain(node.getStr(ZkStateReader.NODE_NAME_PROP))) {
          return ZkCoreNodeProps.getCoreUrl(node.getStr(ZkStateReader.BASE_URL_PROP), collection); //new ZkCoreNodeProps(node).getCoreUrl();
        }
      }
    }

    throw new RuntimeException("Could not find a live node for collection:" + collection);
  }

 public  static void waitForNon403or404or503(HttpSolrServer collectionClient)
      throws Exception {
    SolrException exp = null;
    long timeoutAt = System.currentTimeMillis() + 30000;

    while (System.currentTimeMillis() < timeoutAt) {
      boolean missing = false;

      try {
        collectionClient.query(new SolrQuery("*:*"));
      } catch (SolrException e) {
        if (!(e.code() == 403 || e.code() == 503 || e.code() == 404)) {
          throw e;
        }
        exp = e;
        missing = true;
      }
      if (!missing) {
        return;
      }
      Thread.sleep(50);
    }

    fail("Could not find the new collection - " + exp.code() + " : " + collectionClient.getBaseURL());
  }

}<|MERGE_RESOLUTION|>--- conflicted
+++ resolved
@@ -284,12 +284,7 @@
     // System.clearProperty(ZkStateReader.NUM_SHARDS_PROP);
     System.setProperty(ZkStateReader.NUM_SHARDS_PROP, "1");
 
-<<<<<<< HEAD
     File controlJettyDir = createTempDir();
-=======
-    File controlJettyDir = new File(dataDir,
-            getClass().getName() + "-controljetty-" + System.currentTimeMillis());
->>>>>>> f99edee7
     setupJettySolrHome(controlJettyDir);
 
     controlJetty = createJetty(controlJettyDir, testDir + "/control/data");  // don't pass shard name... let it default to "shard1"
@@ -364,14 +359,9 @@
     for (int i = 1; i <= numJettys; i++) {
       if (sb.length() > 0) sb.append(',');
       int cnt = this.jettyIntCntr.incrementAndGet();
-<<<<<<< HEAD
 
       File jettyDir = createTempDir();
 
-=======
-      File jettyDir = new File(dataDir,
-          getClass().getName() + "-jetty" + cnt + "-" + System.currentTimeMillis());
->>>>>>> f99edee7
       jettyDir.mkdirs();
       setupJettySolrHome(jettyDir);
       log.info("create jetty " + i); 
@@ -434,13 +424,8 @@
 
 
     int cnt = this.jettyIntCntr.incrementAndGet();
-<<<<<<< HEAD
 
       File jettyDir = createTempDir("jetty");
-=======
-      File jettyDir = new File(dataDir,
-          getClass().getName() + "-jetty" + cnt + "-" + System.currentTimeMillis());
->>>>>>> f99edee7
       jettyDir.mkdirs();
       org.apache.commons.io.FileUtils.copyDirectory(new File(getSolrHome()), jettyDir);
       JettySolrRunner j = createJetty(jettyDir, testDir + "/jetty" + cnt, shard, "solrconfig.xml", null);
