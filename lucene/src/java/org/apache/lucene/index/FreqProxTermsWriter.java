--- conflicted
+++ resolved
@@ -74,17 +74,13 @@
     for (int fieldNumber = 0; fieldNumber < numAllFields; fieldNumber++) {
       final FieldInfo fieldInfo = allFields.get(fieldNumber).fieldInfo;
 
-<<<<<<< HEAD
-      FreqProxTermsWriterPerField fieldWriter = allFields.get(fieldNumber);
-      fieldInfo.storePayloads |= fieldWriter.hasPayloads;
-=======
-        // Aggregate the storePayload as seen by the same
-        // field across multiple threads
-        if (!fieldInfo.omitTermFreqAndPositions) {
-          fieldInfo.storePayloads |= fields[i-start].hasPayloads;
-        }
+      final FreqProxTermsWriterPerField fieldWriter = allFields.get(fieldNumber);
+
+      // Aggregate the storePayload as seen by the same
+      // field across multiple threads
+      if (!fieldInfo.omitTermFreqAndPositions) {
+        fieldInfo.storePayloads |= fieldWriter.hasPayloads;
       }
->>>>>>> 3db2d87b
 
       // If this field has postings then add them to the
       // segment
