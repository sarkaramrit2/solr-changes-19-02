<?xml version="1.0" encoding="UTF-8"?>
<project version="4">
  <component name="RunManager" selected="JUnit.lucene">
    <configuration default="false" name="analysis-extras contrib" type="JUnit" factoryName="JUnit">
      <module name="analysis-extras" />
      <option name="TEST_OBJECT" value="package" />
<<<<<<< HEAD
      <option name="WORKING_DIRECTORY" value="file://$PROJECT_DIR$/solr/build/contrib/analysis-extras" />
      <option name="VM_PARAMETERS" value="-ea -Dtests.luceneMatchVersion=4.0 -DtempDir=temp" />
=======
      <option name="WORKING_DIRECTORY" value="file://$PROJECT_DIR$/solr/contrib/analysis-extras/build" />
      <option name="VM_PARAMETERS" value="-ea -Dtests.luceneMatchVersion=4.0 -DtempDir=temp -Djetty.testMode=1 -Djetty.insecurerandom=1 -Dsolr.directoryFactory=org.apache.solr.core.MockDirectoryFactory" />
>>>>>>> 5d571565
      <option name="TEST_SEARCH_SCOPE"><value defaultName="singleModule" /></option>
    </configuration>
    <configuration default="false" name="benchmark module" type="JUnit" factoryName="JUnit">
      <module name="benchmark" />
      <option name="TEST_OBJECT" value="package" />
      <option name="WORKING_DIRECTORY" value="file://$PROJECT_DIR$/modules/benchmark/build" />
      <option name="VM_PARAMETERS" value="-ea -DtempDir=temp" />
      <option name="TEST_SEARCH_SCOPE"><value defaultName="singleModule" /></option>
    </configuration>
    <configuration default="false" name="clustering contrib" type="JUnit" factoryName="JUnit">
      <module name="clustering" />
      <option name="TEST_OBJECT" value="package" />
<<<<<<< HEAD
      <option name="WORKING_DIRECTORY" value="file://$PROJECT_DIR$/solr/build/contrib/clustering" />
      <option name="VM_PARAMETERS" value="-ea -Dtests.luceneMatchVersion=4.0 -DtempDir=temp" />
=======
      <option name="WORKING_DIRECTORY" value="file://$PROJECT_DIR$/solr/contrib/clustering/build" />
      <option name="VM_PARAMETERS" value="-ea -Dtests.luceneMatchVersion=4.0 -DtempDir=temp -Djetty.testMode=1 -Djetty.insecurerandom=1 -Dsolr.directoryFactory=org.apache.solr.core.MockDirectoryFactory" />
>>>>>>> 5d571565
      <option name="TEST_SEARCH_SCOPE"><value defaultName="singleModule" /></option>
    </configuration>
    <configuration default="false" name="common analysis module" type="JUnit" factoryName="JUnit">
      <module name="common" />
      <option name="TEST_OBJECT" value="package" />
      <option name="WORKING_DIRECTORY" value="file://$PROJECT_DIR$/modules/analysis/build/common" />
      <option name="VM_PARAMETERS" value="-ea  -DtempDir=temp" />
      <option name="TEST_SEARCH_SCOPE"><value defaultName="singleModule" /></option>
    </configuration>
    <configuration default="false" name="dataimporthandler contrib" type="JUnit" factoryName="JUnit">
      <module name="dataimporthandler" />
      <option name="TEST_OBJECT" value="package" />
<<<<<<< HEAD
      <option name="WORKING_DIRECTORY" value="file://$PROJECT_DIR$/solr/build/contrib/dataimporthandler" />
      <option name="VM_PARAMETERS" value="-ea -DtempDir=temp" />
=======
      <option name="WORKING_DIRECTORY" value="file://$PROJECT_DIR$/solr/contrib/dataimporthandler/target" />
      <option name="VM_PARAMETERS" value="-ea -DtempDir=temp -Djetty.testMode=1 -Djetty.insecurerandom=1 -Dsolr.directoryFactory=org.apache.solr.core.MockDirectoryFactory" />
>>>>>>> 5d571565
      <option name="TEST_SEARCH_SCOPE"><value defaultName="singleModule" /></option>
    </configuration>
    <configuration default="false" name="dataimporthandler-extras contrib" type="JUnit" factoryName="JUnit">
      <module name="dataimporthandler-extras" />
      <option name="TEST_OBJECT" value="package" />
<<<<<<< HEAD
      <option name="WORKING_DIRECTORY" value="file://$PROJECT_DIR$/solr/build/contrib/dataimporthandler-extras" />
      <option name="VM_PARAMETERS" value="-ea -DtempDir=temp" />
=======
      <option name="WORKING_DIRECTORY" value="file://$PROJECT_DIR$/solr/contrib/extraction/build" />
      <option name="VM_PARAMETERS" value="-ea -DtempDir=temp -Djetty.testMode=1 -Djetty.insecurerandom=1 -Dsolr.directoryFactory=org.apache.solr.core.MockDirectoryFactory" />
>>>>>>> 5d571565
      <option name="TEST_SEARCH_SCOPE"><value defaultName="singleModule" /></option>
    </configuration>
    <configuration default="false" name="extraction contrib" type="JUnit" factoryName="JUnit">
      <module name="extraction" />
      <option name="TEST_OBJECT" value="package" />
<<<<<<< HEAD
      <option name="WORKING_DIRECTORY" value="file://$PROJECT_DIR$/solr/build/contrib/extraction" />
      <option name="VM_PARAMETERS" value="-ea -DtempDir=temp" />
=======
      <option name="WORKING_DIRECTORY" value="file://$PROJECT_DIR$/solr/contrib/dataimporthandler/target/extras" />
      <option name="VM_PARAMETERS" value="-ea -DtempDir=temp -Djetty.testMode=1 -Djetty.insecurerandom=1 -Dsolr.directoryFactory=org.apache.solr.core.MockDirectoryFactory" />
>>>>>>> 5d571565
      <option name="TEST_SEARCH_SCOPE"><value defaultName="singleModule" /></option>
    </configuration>
    <configuration default="false" name="grouping module" type="JUnit" factoryName="JUnit">
      <module name="grouping" />
      <option name="TEST_OBJECT" value="package" />
      <option name="WORKING_DIRECTORY" value="file://$PROJECT_DIR$/modules/grouping/build" />
      <option name="VM_PARAMETERS" value="-ea -DtempDir=temp" />
      <option name="TEST_SEARCH_SCOPE"><value defaultName="singleModule" /></option>
    </configuration>
    <configuration default="false" name="highlighter contrib" type="JUnit" factoryName="JUnit">
      <module name="highlighter" />
      <option name="TEST_OBJECT" value="package" />
      <option name="WORKING_DIRECTORY" value="file://$PROJECT_DIR$/lucene/build/contrib/highlighter" />
      <option name="VM_PARAMETERS" value="-ea -DtempDir=temp" />
      <option name="TEST_SEARCH_SCOPE"><value defaultName="singleModule" /></option>
    </configuration>
    <configuration default="false" name="icu analysis module" type="JUnit" factoryName="JUnit">
      <module name="icu" />
      <option name="TEST_OBJECT" value="package" />
      <option name="WORKING_DIRECTORY" value="file://$PROJECT_DIR$/modules/analysis/build/icu" />
      <option name="VM_PARAMETERS" value="-ea -DtempDir=temp" />
      <option name="TEST_SEARCH_SCOPE"><value defaultName="singleModule" /></option>
    </configuration>
    <configuration default="false" name="instantiated contrib" type="JUnit" factoryName="JUnit">
      <module name="instantiated" />
      <option name="TEST_OBJECT" value="package" />
      <option name="WORKING_DIRECTORY" value="file://$PROJECT_DIR$/lucene/build/contrib/instantiated" />
      <option name="VM_PARAMETERS" value="-ea -DtempDir=temp" />
      <option name="TEST_SEARCH_SCOPE"><value defaultName="singleModule" /></option>
    </configuration>
    <configuration default="false" name="lucene" type="JUnit" factoryName="JUnit">
      <module name="lucene" />
      <option name="TEST_OBJECT" value="package" />
      <option name="WORKING_DIRECTORY" value="file://$PROJECT_DIR$/lucene/build" />
      <option name="VM_PARAMETERS" value="-ea -Dlucene.version=4.0-SNAPSHOT -DtempDir=temp -Dtests.linedocsfile=europarl.lines.txt.gz" />
      <option name="TEST_SEARCH_SCOPE"><value defaultName="singleModule" /></option>
    </configuration>
    <configuration default="false" name="memory contrib" type="JUnit" factoryName="JUnit">
      <module name="memory" />
      <option name="TEST_OBJECT" value="package" />
      <option name="WORKING_DIRECTORY" value="file://$PROJECT_DIR$/lucene/build/contrib/memory" />
      <option name="VM_PARAMETERS" value="-ea -DtempDir=temp" />
      <option name="TEST_SEARCH_SCOPE"><value defaultName="singleModule" /></option>
    </configuration>
    <configuration default="false" name="misc contrib" type="JUnit" factoryName="JUnit">
      <module name="misc" />
      <option name="TEST_OBJECT" value="package" />
      <option name="WORKING_DIRECTORY" value="file://$PROJECT_DIR$/lucene/build/contrib/misc" />
      <option name="VM_PARAMETERS" value="-ea -DtempDir=temp" />
      <option name="TEST_SEARCH_SCOPE"><value defaultName="singleModule" /></option>
    </configuration>
    <configuration default="false" name="phonetic analysis module" type="JUnit" factoryName="JUnit">
      <module name="phonetic" />
      <option name="TEST_OBJECT" value="package" />
      <option name="WORKING_DIRECTORY" value="file://$PROJECT_DIR$/modules/analysis/build/phonetic" />
      <option name="VM_PARAMETERS" value="-ea -DtempDir=temp" />
      <option name="TEST_SEARCH_SCOPE"><value defaultName="singleModule" /></option>
    </configuration>
    <configuration default="false" name="queries contrib" type="JUnit" factoryName="JUnit">
      <module name="queries" />
      <option name="TEST_OBJECT" value="package" />
      <option name="WORKING_DIRECTORY" value="file://$PROJECT_DIR$/lucene/build/contrib/queries" />
      <option name="VM_PARAMETERS" value="-ea -DtempDir=temp" />
      <option name="TEST_SEARCH_SCOPE"><value defaultName="singleModule" /></option>
    </configuration>
    <configuration default="false" name="queryparser contrib" type="JUnit" factoryName="JUnit">
      <module name="queryparser" />
      <option name="TEST_OBJECT" value="package" />
      <option name="WORKING_DIRECTORY" value="file://$PROJECT_DIR$/lucene/build/contrib/queryparser" />
      <option name="VM_PARAMETERS" value="-ea -DtempDir=temp" />
      <option name="TEST_SEARCH_SCOPE"><value defaultName="singleModule" /></option>
    </configuration>
    <configuration default="false" name="smartcn analysis module" type="JUnit" factoryName="JUnit">
      <module name="smartcn" />
      <option name="TEST_OBJECT" value="package" />
      <option name="WORKING_DIRECTORY" value="file://$PROJECT_DIR$/modules/analysis/build/smartcn" />
      <option name="VM_PARAMETERS" value="-ea -DtempDir=temp" />
      <option name="TEST_SEARCH_SCOPE"><value defaultName="singleModule" /></option>
    </configuration>
    <configuration default="false" name="solr" type="JUnit" factoryName="JUnit">
      <module name="solr" />
      <option name="TEST_OBJECT" value="package" />
      <option name="WORKING_DIRECTORY" value="file://$PROJECT_DIR$/solr/build/tests/solr" />
      <option name="VM_PARAMETERS" value="-ea -Dtests.luceneMatchVersion=4.0 -DtempDir=temp -Djetty.testMode=1 -Djetty.insecurerandom=1 -Dsolr.directoryFactory=org.apache.solr.core.MockDirectoryFactory" />
      <option name="TEST_SEARCH_SCOPE"><value defaultName="singleModule" /></option>
    </configuration>
    <configuration default="false" name="spatial contrib" type="JUnit" factoryName="JUnit">
      <module name="spatial" />
      <option name="TEST_OBJECT" value="package" />
      <option name="WORKING_DIRECTORY" value="file://$PROJECT_DIR$/lucene/build/contrib/spatial" />
      <option name="VM_PARAMETERS" value="-ea -DtempDir=temp" />
      <option name="TEST_SEARCH_SCOPE"><value defaultName="singleModule" /></option>
    </configuration>
    <configuration default="false" name="stempel analysis module" type="JUnit" factoryName="JUnit">
      <module name="stempel" />
      <option name="TEST_OBJECT" value="package" />
      <option name="WORKING_DIRECTORY" value="file://$PROJECT_DIR$/modules/analysis/build/stempel" />
      <option name="VM_PARAMETERS" value="-ea -DtempDir=temp" />
      <option name="TEST_SEARCH_SCOPE"><value defaultName="singleModule" /></option>
    </configuration>
    <configuration default="false" name="suggest module" type="JUnit" factoryName="JUnit">
      <module name="suggest" />
      <option name="TEST_OBJECT" value="package" />
      <option name="WORKING_DIRECTORY" value="file://$PROJECT_DIR$/modules/suggest/build" />
      <option name="VM_PARAMETERS" value="-ea -DtempDir=temp" />
      <option name="TEST_SEARCH_SCOPE"><value defaultName="singleModule" /></option>
    </configuration>
    <configuration default="false" name="uima contrib" type="JUnit" factoryName="JUnit">
      <module name="uima" />
      <option name="TEST_OBJECT" value="package" />
<<<<<<< HEAD
      <option name="WORKING_DIRECTORY" value="file://$PROJECT_DIR$/solr/build/contrib/uima" />
      <option name="VM_PARAMETERS" value="-ea -Dtests.luceneMatchVersion=4.0 -DtempDir=temp" />
=======
      <option name="WORKING_DIRECTORY" value="file://$PROJECT_DIR$/solr/contrib/uima/build" />
      <option name="VM_PARAMETERS" value="-ea -Dtests.luceneMatchVersion=4.0 -DtempDir=temp -Djetty.testMode=1 -Djetty.insecurerandom=1 -Dsolr.directoryFactory=org.apache.solr.core.MockDirectoryFactory" />
>>>>>>> 5d571565
      <option name="TEST_SEARCH_SCOPE"><value defaultName="singleModule" /></option>
    </configuration>
    <configuration default="false" name="wordnet contrib" type="JUnit" factoryName="JUnit">
      <module name="wordnet" />
      <option name="TEST_OBJECT" value="package" />
      <option name="WORKING_DIRECTORY" value="file://$PROJECT_DIR$/lucene/build/contrib/wordnet" />
      <option name="VM_PARAMETERS" value="-ea -DtempDir=temp" />
      <option name="TEST_SEARCH_SCOPE"><value defaultName="singleModule" /></option>
    </configuration>
    <configuration default="false" name="xml-query-parser contrib" type="JUnit" factoryName="JUnit">
      <module name="xml-query-parser" />
      <option name="TEST_OBJECT" value="package" />
      <option name="WORKING_DIRECTORY" value="file://$PROJECT_DIR$/lucene/build/contrib/xml-query-parser" />
      <option name="VM_PARAMETERS" value="-ea -DtempDir=temp" />
      <option name="TEST_SEARCH_SCOPE"><value defaultName="singleModule" /></option>
    </configuration>
    <list size="25">
      <item index="0" class="java.lang.String" itemvalue="JUnit.analysis-extras contrib" />
      <item index="1" class="java.lang.String" itemvalue="JUnit.benchmark module" />
      <item index="2" class="java.lang.String" itemvalue="JUnit.clustering contrib" />
      <item index="3" class="java.lang.String" itemvalue="JUnit.common analysis module" />
      <item index="4" class="java.lang.String" itemvalue="JUnit.dataimporthandler contrib" />
      <item index="5" class="java.lang.String" itemvalue="JUnit.dataimporthandler-extras contrib" />
      <item index="6" class="java.lang.String" itemvalue="JUnit.extraction contrib" />
      <item index="7" class="java.lang.String" itemvalue="JUnit.grouping module" />
      <item index="8" class="java.lang.String" itemvalue="JUnit.highlighter contrib" />
      <item index="9" class="java.lang.String" itemvalue="JUnit.icu analysis module" />
      <item index="10" class="java.lang.String" itemvalue="JUnit.instantiated contrib" />
      <item index="11" class="java.lang.String" itemvalue="JUnit.lucene" />
      <item index="12" class="java.lang.String" itemvalue="JUnit.memory contrib" />
      <item index="13" class="java.lang.String" itemvalue="JUnit.misc contrib" />
      <item index="14" class="java.lang.String" itemvalue="JUnit.phonetic analysis module" />
      <item index="15" class="java.lang.String" itemvalue="JUnit.queries contrib" />
      <item index="16" class="java.lang.String" itemvalue="JUnit.queryparser contrib" />
      <item index="17" class="java.lang.String" itemvalue="JUnit.smartcn analysis module" />
      <item index="18" class="java.lang.String" itemvalue="JUnit.solr" />
      <item index="19" class="java.lang.String" itemvalue="JUnit.spatial contrib" />
      <item index="20" class="java.lang.String" itemvalue="JUnit.stempel analysis module" />
      <item index="21" class="java.lang.String" itemvalue="JUnit.suggest module" />
      <item index="22" class="java.lang.String" itemvalue="JUnit.uima contrib" />
      <item index="23" class="java.lang.String" itemvalue="JUnit.wordnet contrib" />
      <item index="24" class="java.lang.String" itemvalue="JUnit.xml-query-parser contrib" />
    </list>
  </component>
</project><|MERGE_RESOLUTION|>--- conflicted
+++ resolved
@@ -4,13 +4,8 @@
     <configuration default="false" name="analysis-extras contrib" type="JUnit" factoryName="JUnit">
       <module name="analysis-extras" />
       <option name="TEST_OBJECT" value="package" />
-<<<<<<< HEAD
       <option name="WORKING_DIRECTORY" value="file://$PROJECT_DIR$/solr/build/contrib/analysis-extras" />
-      <option name="VM_PARAMETERS" value="-ea -Dtests.luceneMatchVersion=4.0 -DtempDir=temp" />
-=======
-      <option name="WORKING_DIRECTORY" value="file://$PROJECT_DIR$/solr/contrib/analysis-extras/build" />
-      <option name="VM_PARAMETERS" value="-ea -Dtests.luceneMatchVersion=4.0 -DtempDir=temp -Djetty.testMode=1 -Djetty.insecurerandom=1 -Dsolr.directoryFactory=org.apache.solr.core.MockDirectoryFactory" />
->>>>>>> 5d571565
+      <option name="VM_PARAMETERS" value="-ea -Dtests.luceneMatchVersion=4.0 -DtempDir=temp -Djetty.testMode=1 -Djetty.insecurerandom=1 -Dsolr.directoryFactory=org.apache.solr.core.MockDirectoryFactory" />
       <option name="TEST_SEARCH_SCOPE"><value defaultName="singleModule" /></option>
     </configuration>
     <configuration default="false" name="benchmark module" type="JUnit" factoryName="JUnit">
@@ -23,13 +18,8 @@
     <configuration default="false" name="clustering contrib" type="JUnit" factoryName="JUnit">
       <module name="clustering" />
       <option name="TEST_OBJECT" value="package" />
-<<<<<<< HEAD
       <option name="WORKING_DIRECTORY" value="file://$PROJECT_DIR$/solr/build/contrib/clustering" />
-      <option name="VM_PARAMETERS" value="-ea -Dtests.luceneMatchVersion=4.0 -DtempDir=temp" />
-=======
-      <option name="WORKING_DIRECTORY" value="file://$PROJECT_DIR$/solr/contrib/clustering/build" />
-      <option name="VM_PARAMETERS" value="-ea -Dtests.luceneMatchVersion=4.0 -DtempDir=temp -Djetty.testMode=1 -Djetty.insecurerandom=1 -Dsolr.directoryFactory=org.apache.solr.core.MockDirectoryFactory" />
->>>>>>> 5d571565
+      <option name="VM_PARAMETERS" value="-ea -Dtests.luceneMatchVersion=4.0 -DtempDir=temp -Djetty.testMode=1 -Djetty.insecurerandom=1 -Dsolr.directoryFactory=org.apache.solr.core.MockDirectoryFactory" />
       <option name="TEST_SEARCH_SCOPE"><value defaultName="singleModule" /></option>
     </configuration>
     <configuration default="false" name="common analysis module" type="JUnit" factoryName="JUnit">
@@ -42,37 +32,22 @@
     <configuration default="false" name="dataimporthandler contrib" type="JUnit" factoryName="JUnit">
       <module name="dataimporthandler" />
       <option name="TEST_OBJECT" value="package" />
-<<<<<<< HEAD
       <option name="WORKING_DIRECTORY" value="file://$PROJECT_DIR$/solr/build/contrib/dataimporthandler" />
-      <option name="VM_PARAMETERS" value="-ea -DtempDir=temp" />
-=======
-      <option name="WORKING_DIRECTORY" value="file://$PROJECT_DIR$/solr/contrib/dataimporthandler/target" />
       <option name="VM_PARAMETERS" value="-ea -DtempDir=temp -Djetty.testMode=1 -Djetty.insecurerandom=1 -Dsolr.directoryFactory=org.apache.solr.core.MockDirectoryFactory" />
->>>>>>> 5d571565
       <option name="TEST_SEARCH_SCOPE"><value defaultName="singleModule" /></option>
     </configuration>
     <configuration default="false" name="dataimporthandler-extras contrib" type="JUnit" factoryName="JUnit">
       <module name="dataimporthandler-extras" />
       <option name="TEST_OBJECT" value="package" />
-<<<<<<< HEAD
       <option name="WORKING_DIRECTORY" value="file://$PROJECT_DIR$/solr/build/contrib/dataimporthandler-extras" />
-      <option name="VM_PARAMETERS" value="-ea -DtempDir=temp" />
-=======
-      <option name="WORKING_DIRECTORY" value="file://$PROJECT_DIR$/solr/contrib/extraction/build" />
       <option name="VM_PARAMETERS" value="-ea -DtempDir=temp -Djetty.testMode=1 -Djetty.insecurerandom=1 -Dsolr.directoryFactory=org.apache.solr.core.MockDirectoryFactory" />
->>>>>>> 5d571565
       <option name="TEST_SEARCH_SCOPE"><value defaultName="singleModule" /></option>
     </configuration>
     <configuration default="false" name="extraction contrib" type="JUnit" factoryName="JUnit">
       <module name="extraction" />
       <option name="TEST_OBJECT" value="package" />
-<<<<<<< HEAD
       <option name="WORKING_DIRECTORY" value="file://$PROJECT_DIR$/solr/build/contrib/extraction" />
-      <option name="VM_PARAMETERS" value="-ea -DtempDir=temp" />
-=======
-      <option name="WORKING_DIRECTORY" value="file://$PROJECT_DIR$/solr/contrib/dataimporthandler/target/extras" />
       <option name="VM_PARAMETERS" value="-ea -DtempDir=temp -Djetty.testMode=1 -Djetty.insecurerandom=1 -Dsolr.directoryFactory=org.apache.solr.core.MockDirectoryFactory" />
->>>>>>> 5d571565
       <option name="TEST_SEARCH_SCOPE"><value defaultName="singleModule" /></option>
     </configuration>
     <configuration default="false" name="grouping module" type="JUnit" factoryName="JUnit">
@@ -183,13 +158,8 @@
     <configuration default="false" name="uima contrib" type="JUnit" factoryName="JUnit">
       <module name="uima" />
       <option name="TEST_OBJECT" value="package" />
-<<<<<<< HEAD
       <option name="WORKING_DIRECTORY" value="file://$PROJECT_DIR$/solr/build/contrib/uima" />
-      <option name="VM_PARAMETERS" value="-ea -Dtests.luceneMatchVersion=4.0 -DtempDir=temp" />
-=======
-      <option name="WORKING_DIRECTORY" value="file://$PROJECT_DIR$/solr/contrib/uima/build" />
-      <option name="VM_PARAMETERS" value="-ea -Dtests.luceneMatchVersion=4.0 -DtempDir=temp -Djetty.testMode=1 -Djetty.insecurerandom=1 -Dsolr.directoryFactory=org.apache.solr.core.MockDirectoryFactory" />
->>>>>>> 5d571565
+      <option name="VM_PARAMETERS" value="-ea -Dtests.luceneMatchVersion=4.0 -DtempDir=temp -Djetty.testMode=1 -Djetty.insecurerandom=1 -Dsolr.directoryFactory=org.apache.solr.core.MockDirectoryFactory" />
       <option name="TEST_SEARCH_SCOPE"><value defaultName="singleModule" /></option>
     </configuration>
     <configuration default="false" name="wordnet contrib" type="JUnit" factoryName="JUnit">
